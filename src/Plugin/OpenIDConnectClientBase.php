--- conflicted
+++ resolved
@@ -45,7 +45,6 @@
   protected $loggerFactory;
 
   /**
-<<<<<<< HEAD
    * Whether sub validation should be bypassed for this client.
    *
    * See OpenIDConnectClientInterface::byPassSubValidation() for
@@ -57,7 +56,8 @@
    * @see https://www.drupal.org/project/openid_connect/issues/2999862
    */
   protected $byPassSubValidation = FALSE;
-=======
+
+  /**
    * The minimum set of scopes for this client.
    *
    * @var array|null
@@ -65,7 +65,6 @@
    * @see \Drupal\openid_connect\OpenIDConnectClaims::getScopes()
    */
   protected $clientScopes = NULL;
->>>>>>> 659d9815
 
   /**
    * The constructor.
